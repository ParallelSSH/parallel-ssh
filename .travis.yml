language: python
cache:
  - pip
  - directories:
      - "$HOME/.pyenv"
      - "$HOME/Library/Caches/Homebrew"
      - "$HOME/.git/lfs"
notifications:
  email: false
services:
  - docker
python:
  - 2.7
  - 3.6
  - 3.7
  - 3.8
addons:
  apt:
    packages:
      - openssh-server
      - rpm
      - dpkg
      - cmake
before_install:
  - pip install -U pip setuptools
install:
  - pip install -U -r requirements_dev.txt
script:
  # For testing SSH agent related functionality
  - eval `ssh-agent -s`
  - pytest --reruns 5 --cov-append --cov=pssh tests/test_native_tunnel.py
  - pytest --reruns 5 --cov-append --cov=pssh tests/test_native_*_client.py
<<<<<<< HEAD
  - pytest --reruns 5 --cov-append --cov=pssh tests/ssh_lib
=======
>>>>>>> c48d3db7
  - pytest --reruns 5 --cov-append --cov=pssh tests/test_paramiko*.py
  - flake8 pssh
  - cd doc; make html; cd ..
  # Test building from source distribution
  - python setup.py sdist
  - cd dist; pip install *; cd ..
  - python setup.py check --restructuredtext
after_success:
  - codecov

jobs:
  include:

    - stage: test
      if: (type = push OR \
          (type = pull_request AND fork = true)) AND \
          tag IS blank

    - &osx-wheels
      stage: build packages
      if: tag IS present
      os: osx
      osx_image: xcode11.6
      before_install:
        - sudo -H pip install twine
        - which twine
      install: skip
      script:
        - ./ci/osx-wheel.sh
      after_success:
        - if [[ ! -z "$TRAVIS_TAG" ]]; then
              twine upload --skip-existing -u $PYPI_U -p $PYPI_P wheels/*.whl;
          fi
      language: generic
      python: skip

    - <<: *osx-wheels
      osx_image: xcode11.3

    - stage: build packages
      if: tag IS present
      env:
        - WHEELS=1
      os: linux
      python: 3.6
      before_install: skip
      install:
        - pip install twine
      script:
        - docker login -u="$DOCKER_USERNAME" -p="$DOCKER_PASSWORD" &&
          ./ci/travis/build-manylinux.sh;
      after_success:
        - if [[ ! -z "$TRAVIS_TAG" ]]; then
            twine upload --skip-existing -u $PYPI_U -p $PYPI_P wheelhouse/*.whl;
          fi
      deploy:
        - provider: pypi
          user: pkittenis
          password:
            secure: ZQJ41Nguc7Y5XHvtN8lITIiW1S1jvy0p50rssMUJpa9wVZIh0HcW0K/Xv2v17fDNuOvQlVbsF0sY/BmcRfH7c7nzwt7fRXGOjXbZk5djqwusKXL6zlVN7OKjAY6j2EByOjD9UpDDkB5tDqb4lRBCX87wknii/t+7/8P0ddoBojM=
          on:
            repo: ParallelSSH/parallel-ssh
            tags: true
          distributions: sdist
          skip_upload_docs: true
          skip_cleanup: true<|MERGE_RESOLUTION|>--- conflicted
+++ resolved
@@ -30,10 +30,7 @@
   - eval `ssh-agent -s`
   - pytest --reruns 5 --cov-append --cov=pssh tests/test_native_tunnel.py
   - pytest --reruns 5 --cov-append --cov=pssh tests/test_native_*_client.py
-<<<<<<< HEAD
   - pytest --reruns 5 --cov-append --cov=pssh tests/ssh_lib
-=======
->>>>>>> c48d3db7
   - pytest --reruns 5 --cov-append --cov=pssh tests/test_paramiko*.py
   - flake8 pssh
   - cd doc; make html; cd ..
