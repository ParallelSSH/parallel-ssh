--- conflicted
+++ resolved
@@ -1310,13 +1310,8 @@
 
     def test_partial_read_timeout_close_cmd(self):
         self.assertTrue(self.client.finished())
-<<<<<<< HEAD
-        output = self.client.run_command('while true; do echo a line; sleep .05; done',
-                                         use_pty=True, timeout=.15)
-=======
         output = self.client.run_command('while true; do echo a line; sleep .1; done',
                                          use_pty=True, read_timeout=.15)
->>>>>>> 5cea5c10
         stdout = []
         try:
             with GTimeout(seconds=.25):
