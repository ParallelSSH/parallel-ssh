import unittest
import os
import logging
import time
import subprocess

from gevent import socket, sleep, spawn

from .base_ssh2_test import SSH2TestCase
from .embedded_server.openssh import OpenSSHServer
from pssh.clients.native import SSHClient, logger as ssh_logger
from ssh2.session import Session
from ssh2.channel import Channel
from ssh2.exceptions import SocketDisconnectError, BannerRecvError, SocketRecvError
from pssh.exceptions import AuthenticationException, ConnectionErrorException, \
    SessionError, SFTPIOError, SFTPError, SCPError, PKeyFileError, Timeout


ssh_logger.setLevel(logging.DEBUG)
logging.basicConfig()


class SSH2ClientTest(SSH2TestCase):

    def test_context_manager(self):
        with SSHClient(self.host, port=self.port,
                       pkey=self.user_key,
                       num_retries=1) as client:
            self.assertIsInstance(client, SSHClient)

    def test_sftp_fail(self):
        sftp = self.client._make_sftp()
        self.assertRaises(SFTPIOError, self.client._mkdir, sftp, '/blah')
        self.assertRaises(SFTPError, self.client.sftp_put, sftp, 'a file', '/blah')

    def test_scp_fail(self):
        self.assertRaises(SCPError, self.client.scp_recv, 'fakey', 'fake')
        try:
            os.mkdir('adir')
        except OSError:
            pass
        try:
            self.assertRaises(ValueError, self.client.scp_send, 'adir', 'fake')
        finally:
            os.rmdir('adir')

    def test_execute(self):
        channel, host, stdout, stderr, stdin = self.client.run_command(
            self.cmd)
        output = list(stdout)
        stderr = list(stderr)
        expected = [self.resp]
        exit_code = channel.get_exit_status()
        self.assertEqual(exit_code, 0)
        self.assertEqual(expected, output)

    def test_stderr(self):
        channel, host, stdout, stderr, stdin = self.client.run_command(
            'echo "me" >&2')
        self.client.wait_finished(channel)
        output = list(stdout)
        stderr = list(stderr)
        expected = ['me']
        self.assertListEqual(expected, stderr)
        self.assertTrue(len(output) == 0)

    def test_long_running_cmd(self):
        channel, host, stdout, stderr, stdin = self.client.run_command(
            'sleep 2; exit 2')
        self.client.wait_finished(channel)
        exit_code = channel.get_exit_status()
        self.assertEqual(exit_code, 2)

    def test_manual_auth(self):
        client = SSHClient(self.host, port=self.port,
                           pkey=self.user_key,
                           num_retries=1,
                           allow_agent=False)
        client.session.disconnect()
        del client.session
        del client.sock
        client.sock = socket.socket(socket.AF_INET, socket.SOCK_STREAM)
        client._connect(self.host, self.port)
        client._init()
        # Identity auth
        client.pkey = None
        client.session.disconnect()
        del client.session
        del client.sock
        client.sock = socket.socket(socket.AF_INET, socket.SOCK_STREAM)
        client._connect(self.host, self.port)
        client.session = Session()
        client.session.handshake(client.sock)
        self.assertRaises(AuthenticationException, client.auth)

    def test_failed_auth(self):
        self.assertRaises(PKeyFileError, SSHClient, self.host, port=self.port,
                          pkey='client_pkey',
                          num_retries=1)
        self.assertRaises(PKeyFileError, SSHClient, self.host, port=self.port,
                          pkey='~/fake_key',
                          num_retries=1)

    def test_handshake_fail(self):
        client = SSHClient(self.host, port=self.port,
                           pkey=self.user_key,
                           num_retries=1)
        client.session.disconnect()
<<<<<<< HEAD
        self.assertRaises(
            (SocketDisconnectError, BannerRecvError, SocketRecvError), client._init)
=======
        self.assertRaises((SocketDisconnectError, BannerRecvError, SocketRecvError), client._init)
>>>>>>> d961c42f

    def test_stdout_parsing(self):
        dir_list = os.listdir(os.path.expanduser('~'))
        channel, host, stdout, stderr, stdin = self.client.run_command(
            'ls -la')
        output = list(stdout)
        # Output of `ls` will have 'total', '.', and '..' in addition to dir
        # listing
        self.assertEqual(len(dir_list), len(output) - 3)

    def test_file_output_parsing(self):
        lines = int(subprocess.check_output(
            ['wc', '-l', 'pssh/native/_ssh2.c']).split()[0])
        dir_name = os.path.dirname(__file__)
        ssh2_file = os.sep.join((dir_name, '..', 'pssh', 'native', '_ssh2.c'))
        channel, host, stdout, stderr, stdin = self.client.run_command(
            'cat %s' % ssh2_file)
        output = list(stdout)
        self.assertEqual(lines, len(output))

    def test_identity_auth_failure(self):
        self.assertRaises(AuthenticationException,
                          SSHClient, self.host, port=self.port, num_retries=1,
                          allow_agent=False)

    @unittest.skipUnless(bool(os.getenv('TRAVIS')),
                         "Not on Travis-CI - skipping agent auth failure test")
    def test_agent_auth_failure(self):
        self.assertRaises(AuthenticationException,
                          SSHClient, self.host, port=self.port, num_retries=1,
                          allow_agent=True)

    def test_password_auth_failure(self):
        self.assertRaises(AuthenticationException,
                          SSHClient, self.host, port=self.port, num_retries=1,
                          allow_agent=False,
                          password='blah blah blah')

    def test_retry_failure(self):
        self.assertRaises(ConnectionErrorException,
                          SSHClient, self.host, port=12345,
                          num_retries=2, _auth_thread_pool=False)

    def test_connection_timeout(self):
        cmd = spawn(SSHClient, 'fakehost.com', port=12345,
                    num_retries=1, timeout=1, _auth_thread_pool=False)
        # Should fail within greenlet timeout, otherwise greenlet will
        # raise timeout which will fail the test
        self.assertRaises(ConnectionErrorException, cmd.get, timeout=2)<|MERGE_RESOLUTION|>--- conflicted
+++ resolved
@@ -106,12 +106,7 @@
                            pkey=self.user_key,
                            num_retries=1)
         client.session.disconnect()
-<<<<<<< HEAD
-        self.assertRaises(
-            (SocketDisconnectError, BannerRecvError, SocketRecvError), client._init)
-=======
         self.assertRaises((SocketDisconnectError, BannerRecvError, SocketRecvError), client._init)
->>>>>>> d961c42f
 
     def test_stdout_parsing(self):
         dir_list = os.listdir(os.path.expanduser('~'))
