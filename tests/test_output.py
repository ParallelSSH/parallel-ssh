#!/usr/bin/env python

# This file is part of parallel-ssh.

# Copyright (C) 2015- Panos Kittenis

# This library is free software; you can redistribute it and/or
# modify it under the terms of the GNU Lesser General Public
# License as published by the Free Software Foundation, version 2.1.

# This library is distributed in the hope that it will be useful,
# but WITHOUT ANY WARRANTY; without even the implied warranty of
# MERCHANTABILITY or FITNESS FOR A PARTICULAR PURPOSE.  See the GNU
# Lesser General Public License for more details.

# You should have received a copy of the GNU Lesser General Public
# License along with this library; if not, write to the Free Software
# Foundation, Inc., 51 Franklin Street, Fifth Floor, Boston, MA  02110-1301  USA


"""Unittests for :mod:`pssh.output.HostOutput` class"""


import unittest
import logging

from pssh import logger
from pssh.output import HostOutput

logger.setLevel(logging.DEBUG)
logging.basicConfig()


class TestHostOutput(unittest.TestCase):

    def setUp(self):
        self.output = HostOutput(None, None, None, None, None, None, True)

    def test_print(self):
        self.assertTrue(str(self.output))

    def test_update(self):
        host, cmd, chan, stdout, stderr, \
          stdin, exception = 'host', 'cmd', 'chan', 'stdout', \
          'stderr', 'stdin', Exception()
        self.output.update({'host': host,
                            'cmd': cmd,
                            'channel': chan,
                            'stdout': stdout,
                            'stderr': stderr,
                            'stdin': stdin,
                            'exception': exception})
        self.assertEqual(host, self.output.host)
        self.assertEqual(self.output.host, self.output['host'])
        self.assertEqual(cmd, self.output.cmd)
        self.assertEqual(self.output.cmd, self.output['cmd'])
        self.assertEqual(chan, self.output.channel)
        self.assertEqual(self.output.channel, self.output['channel'])
        self.assertEqual(stdout, self.output.stdout)
        self.assertEqual(self.output.stdout, self.output['stdout'])
        self.assertEqual(stderr, self.output.stderr)
        self.assertEqual(self.output.stderr, self.output['stderr'])
        self.assertEqual(stdin, self.output.stdin)
        self.assertEqual(self.output.stdin, self.output['stdin'])
        self.assertEqual(exception, self.output.exception)
        self.assertEqual(self.output.exception, self.output['exception'])

    def test_bad_exit_status(self):
<<<<<<< HEAD
        self.assertEqual(self.output.exit_code, None)
=======
        self.assertEqual(self.output.exit_code, None)

    def test_excepting_client_exit_code(self):
        class ExcSSHClient(object):
            def get_exit_status(self, channel):
                raise Exception
        exc_client = ExcSSHClient()
        host_out = HostOutput(
            'host', None, None, None, None, None, exc_client, None)
        exit_code = host_out.exit_code
        self.assertEqual(exit_code, None)
>>>>>>> c48d3db7
<|MERGE_RESOLUTION|>--- conflicted
+++ resolved
@@ -66,9 +66,6 @@
         self.assertEqual(self.output.exception, self.output['exception'])
 
     def test_bad_exit_status(self):
-<<<<<<< HEAD
-        self.assertEqual(self.output.exit_code, None)
-=======
         self.assertEqual(self.output.exit_code, None)
 
     def test_excepting_client_exit_code(self):
@@ -79,5 +76,4 @@
         host_out = HostOutput(
             'host', None, None, None, None, None, exc_client, None)
         exit_code = host_out.exit_code
-        self.assertEqual(exit_code, None)
->>>>>>> c48d3db7
+        self.assertEqual(exit_code, None)