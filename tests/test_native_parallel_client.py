--- conflicted
+++ resolved
@@ -175,11 +175,7 @@
         output = self.client.run_command('exit 1', return_list=True)
         expected_exit_code = 1
         self.client.join(output)
-<<<<<<< HEAD
-        exit_code = output[self.host].exit_code
-=======
         exit_code = output[0].exit_code
->>>>>>> c48d3db7
         self.assertEqual(expected_exit_code, exit_code,
                          msg="Got unexpected exit code - %s, expected %s" %
                          (exit_code,
@@ -333,13 +329,7 @@
         self.assertFalse(self.client.finished(output))
         self.client.join(output, consume_output=True)
         self.assertTrue(self.client.finished(output))
-<<<<<<< HEAD
         self.assertEqual(output[self.host].exit_code, 0)
-=======
-        self.assertTrue(output[self.host].exit_code == 0,
-                        msg="Got non-zero exit code %s" % (
-                            output[self.host].exit_code,))
->>>>>>> c48d3db7
 
     def test_pssh_client_retries(self):
         """Test connection error retries"""
@@ -915,13 +905,7 @@
         expected = 'me and me'
         self.assertTrue(len(stdout)==1,
                         msg="Got incorrect number of lines in output - %s" % (stdout,))
-<<<<<<< HEAD
         self.assertEqual(output[self.host].exit_code, 0)
-=======
-        self.assertTrue(output[self.host].exit_code == 0,
-                        msg="Error executing cmd with multiple single quotes - %s" % (
-                            stdout,))
->>>>>>> c48d3db7
         self.assertEqual(expected, stdout[0],
                          msg="Got unexpected output. Expected %s, got %s" % (
                              expected, stdout[0],))
@@ -930,26 +914,14 @@
         """Test running command with backtics in it"""
         output = self.client.run_command("out=`ls` && echo $out")
         self.client.join(output, consume_output=True)
-<<<<<<< HEAD
         self.assertEqual(output[self.host].exit_code, 0)
-=======
-        self.assertEqual(output[self.host].exit_code, 0,
-                        msg="Error executing cmd with backtics - error code %s" % (
-                            output[self.host].exit_code,))
->>>>>>> c48d3db7
 
     def test_multiple_shell_commands(self):
         """Test running multiple shell commands in one go"""
         output = self.client.run_command("echo me; echo and; echo me")
         stdout = list(output[self.host]['stdout'])
         expected = ["me", "and", "me"]
-<<<<<<< HEAD
         self.assertEqual(output[self.host].exit_code, 0)
-=======
-        self.assertTrue(output[self.host].exit_code == 0,
-                        msg="Error executing multiple shell cmds - error code %s" % (
-                            output[self.host].exit_code,))
->>>>>>> c48d3db7
         self.assertEqual(expected, stdout,
                          msg="Got unexpected output. Expected %s, got %s" % (
                              expected, stdout,))
@@ -959,13 +931,7 @@
         output = self.client.run_command('t="--flags=\\"this\\""; echo $t')
         stdout = list(output[self.host]['stdout'])
         expected = ['--flags="this"']
-<<<<<<< HEAD
         self.assertEqual(output[self.host].exit_code, 0)
-=======
-        self.assertTrue(output[self.host].exit_code == 0,
-                        msg="Error executing multiple shell cmds - error code %s" % (
-                            output[self.host].exit_code,))
->>>>>>> c48d3db7
         self.assertEqual(expected, stdout,
                          msg="Got unexpected output. Expected %s, got %s" % (
                              expected, stdout,))
@@ -1062,11 +1028,7 @@
             expected = [host_args[i]]
             stdout = list(output[host]['stdout'])
             self.assertEqual(expected, stdout)
-<<<<<<< HEAD
             self.assertEqual(output[host].exit_code, 0)
-=======
-            self.assertTrue(output[host].exit_code == 0)
->>>>>>> c48d3db7
         host_args = (('arg1', 'arg2'), ('arg3', 'arg4'), ('arg5', 'arg6'),)
         cmd = 'echo %s %s'
         output = client.run_command(cmd, host_args=host_args)
@@ -1074,11 +1036,7 @@
             expected = ["%s %s" % host_args[i]]
             stdout = list(output[host]['stdout'])
             self.assertEqual(expected, stdout)
-<<<<<<< HEAD
             self.assertEqual(output[host].exit_code, 0)
-=======
-            self.assertTrue(output[host].exit_code == 0)
->>>>>>> c48d3db7
         self.assertRaises(HostArgumentException, client.run_command,
                           cmd, host_args=[host_args[0]])
         # Invalid number of args
@@ -1109,11 +1067,7 @@
             expected = ["%(host_arg1)s %(host_arg2)s" % host_args[i]]
             stdout = list(output[host]['stdout'])
             self.assertEqual(expected, stdout)
-<<<<<<< HEAD
             self.assertEqual(output[host].exit_code, 0)
-=======
-            self.assertTrue(output[host].exit_code == 0)
->>>>>>> c48d3db7
         self.assertRaises(HostArgumentException, client.run_command,
                           cmd, host_args=[host_args[0]])
         # Host list generator should work also
@@ -1123,11 +1077,7 @@
             expected = ["%(host_arg1)s %(host_arg2)s" % host_args[i]]
             stdout = list(output[host]['stdout'])
             self.assertEqual(expected, stdout)
-<<<<<<< HEAD
             self.assertEqual(output[host].exit_code, 0)
-=======
-            self.assertTrue(output[host].exit_code == 0)
->>>>>>> c48d3db7
         client.hosts = (h for h in hosts)
         self.assertRaises(HostArgumentException, client.run_command,
                           cmd, host_args=[host_args[0]])
@@ -1186,10 +1136,6 @@
         stderr = list(output[self.host]['stderr'])
         host_output = output[self.host]
         self.assertEqual(expected_exit_code, host_output.exit_code)
-<<<<<<< HEAD
-        self.assertEqual(expected_exit_code, host_output.exit_code)
-=======
->>>>>>> c48d3db7
         self.assertEqual(host_output['cmd'], host_output.cmd)
         self.assertEqual(host_output['exception'], host_output.exception)
         self.assertEqual(host_output['stdout'], host_output.stdout)
