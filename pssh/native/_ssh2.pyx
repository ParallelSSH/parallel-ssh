--- conflicted
+++ resolved
@@ -17,16 +17,11 @@
 
 """Cython functions for interfacing with ssh2-python and ssh-python"""
 
-from datetime import datetime
 from libc.stdlib cimport malloc, free
 from libc.stdio cimport fopen, fclose, fwrite, fread, FILE
 
-<<<<<<< HEAD
 from gevent import sleep
-from gevent.select import select
-=======
-from gevent.select import poll, POLLIN, POLLOUT
->>>>>>> c48d3db7
+from gevent.select import select, poll, POLLIN, POLLOUT
 from ssh2.session import LIBSSH2_SESSION_BLOCK_INBOUND, LIBSSH2_SESSION_BLOCK_OUTBOUND
 from ssh2.error_codes import LIBSSH2_ERROR_EAGAIN
 from ssh.session import SSH_READ_PENDING, SSH_WRITE_PENDING
@@ -88,16 +83,20 @@
     """
     cdef tuple readfds, writefds
     cdef int directions = session.block_directions()
-<<<<<<< HEAD
     if directions == 0:
         return 0
     _socket = session.sock
-    cdef tuple _socket_select = (_socket,)
-    readfds = _socket_select \
-        if (directions & _LIBSSH2_SESSION_BLOCK_INBOUND) else ()
-    writefds = _socket_select \
-        if (directions & _LIBSSH2_SESSION_BLOCK_OUTBOUND) else ()
-    select(readfds, writefds, (), timeout=timeout)
+    # gevent.select.poll converts seconds to miliseconds to match python socket
+    # implementation
+    timeout = timeout * 1000 if timeout is not None else None
+    events = 0
+    if directions & LIBSSH2_SESSION_BLOCK_INBOUND:
+        events = POLLIN
+    if directions & LIBSSH2_SESSION_BLOCK_OUTBOUND:
+        events |= POLLOUT
+    poller = poll()
+    poller.register(_socket, eventmask=events)
+    poller.poll(timeout=timeout)
 
 
 def wait_select_ssh(session, timeout=None):
@@ -113,21 +112,6 @@
     writefds = _socket_select \
                if (directions & _SSH_WRITE_PENDING) else ()
     select(readfds, writefds, (), timeout=timeout)
-=======
-    if directions == 0:
-        return 0
-    # gevent.select.poll converts seconds to miliseconds to match python socket
-    # implementation
-    timeout = timeout * 1000 if timeout is not None else None
-    events = 0
-    if directions & LIBSSH2_SESSION_BLOCK_INBOUND:
-        events = POLLIN
-    if directions & LIBSSH2_SESSION_BLOCK_OUTBOUND:
-        events |= POLLOUT
-    poller = poll()
-    poller.register(_socket, eventmask=events)
-    poller.poll(timeout=timeout)
->>>>>>> c48d3db7
 
 
 def eagain_write(write_func, data, session, timeout=None):
