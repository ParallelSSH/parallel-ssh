# This file is part of parallel-ssh.
#
<<<<<<< HEAD
# Copyright (C) 2014-2018 Panos Kittenis and contributors.
=======
# Copyright (C) 2014-2020 Panos Kittenis.
>>>>>>> c48d3db7
#
# This library is free software; you can redistribute it and/or
# modify it under the terms of the GNU Lesser General Public
# License as published by the Free Software Foundation, version 2.1.
#
# This library is distributed in the hope that it will be useful,
# but WITHOUT ANY WARRANTY; without even the implied warranty of
# MERCHANTABILITY or FITNESS FOR A PARTICULAR PURPOSE.  See the GNU
# Lesser General Public License for more details.
#
# You should have received a copy of the GNU Lesser General Public
# License along with this library; if not, write to the Free Software
# Foundation, Inc., 51 Franklin Street, Fifth Floor, Boston, MA  02110-1301  USA


"""Output module of ParallelSSH"""

from os import linesep

from . import logger


class HostOutput(dict):
    """Class to hold host output"""

    __slots__ = ('host', 'cmd', 'channel', 'stdout', 'stderr', 'stdin',
<<<<<<< HEAD
                 'exception', 'client')

    def __init__(self, host, cmd, channel, stdout, stderr, stdin, client,
                 exception=None):
=======
                 'client', 'exception')

    def __init__(self, host, cmd, channel, stdout, stderr, stdin,
                 client, exception=None):
>>>>>>> c48d3db7
        """
        :param host: Host name output is for
        :type host: str
        :param cmd: Command execution object
        :type cmd: :py:class:`gevent.Greenlet`
        :param channel: SSH channel used for command execution
        :type channel: :py:class:`socket.socket` compatible object
        :param stdout: Standard output buffer
        :type stdout: generator
        :param stderr: Standard error buffer
        :type stderr: generator
        :param stdin: Standard input buffer
        :type stdin: :py:func:`file`-like object
        :param client: `SSHClient` output is coming from.
        :type client: :py:class:`pssh.clients.base_ssh_client.SSHClient`
        :param exception: Exception from host if any
        :type exception: :py:class:`Exception` or ``None``
        """
        super(HostOutput, self).__init__(
            (('host', host), ('cmd', cmd), ('channel', channel),
             ('stdout', stdout), ('stderr', stderr),
<<<<<<< HEAD
             ('stdin', stdin), ('exception', exception)))
=======
             ('stdin', stdin),
             ('exception', exception)))
>>>>>>> c48d3db7
        self.host = host
        self.cmd = cmd
        self.channel = channel
        self.stdout = stdout
        self.stderr = stderr
        self.stdin = stdin
        self.client = client
        self.exception = exception

    @property
    def exit_code(self):
        if not self.client:
            return
        try:
            return self.client.get_exit_status(self.channel)
        except Exception as ex:
            logger.error("Error getting exit status - %s", ex)

    def __setattr__(self, name, value):
        object.__setattr__(self, name, value)
        dict.__setitem__(self, name, value)

    def update(self, update_dict):
        """Override of dict update function for backwards compatibility"""
        dict.update(self, update_dict)
        for key in update_dict:
            object.__setattr__(self, key, update_dict[key])

    def __repr__(self):
        return "{linesep}\thost={host}{linesep}" \
            "\texit_code={exit_code}{linesep}" \
            "\tcmd={cmd}{linesep}\tchannel={channel}{linesep}" \
            "\tstdout={stdout}{linesep}\tstderr={stderr}{linesep}" \
            "\tstdin={stdin}{linesep}" \
            "\texception={exception}{linesep}".format(
                host=self.host, cmd=self.cmd, channel=self.channel,
                stdout=self.stdout, stdin=self.stdin, stderr=self.stderr,
                exception=self.exception, linesep=linesep,
                exit_code=self.exit_code)

    def __str__(self):
        return self.__repr__()<|MERGE_RESOLUTION|>--- conflicted
+++ resolved
@@ -1,10 +1,6 @@
 # This file is part of parallel-ssh.
 #
-<<<<<<< HEAD
-# Copyright (C) 2014-2018 Panos Kittenis and contributors.
-=======
 # Copyright (C) 2014-2020 Panos Kittenis.
->>>>>>> c48d3db7
 #
 # This library is free software; you can redistribute it and/or
 # modify it under the terms of the GNU Lesser General Public
@@ -31,17 +27,10 @@
     """Class to hold host output"""
 
     __slots__ = ('host', 'cmd', 'channel', 'stdout', 'stderr', 'stdin',
-<<<<<<< HEAD
-                 'exception', 'client')
-
-    def __init__(self, host, cmd, channel, stdout, stderr, stdin, client,
-                 exception=None):
-=======
                  'client', 'exception')
 
     def __init__(self, host, cmd, channel, stdout, stderr, stdin,
                  client, exception=None):
->>>>>>> c48d3db7
         """
         :param host: Host name output is for
         :type host: str
@@ -63,12 +52,8 @@
         super(HostOutput, self).__init__(
             (('host', host), ('cmd', cmd), ('channel', channel),
              ('stdout', stdout), ('stderr', stderr),
-<<<<<<< HEAD
-             ('stdin', stdin), ('exception', exception)))
-=======
              ('stdin', stdin),
              ('exception', exception)))
->>>>>>> c48d3db7
         self.host = host
         self.cmd = cmd
         self.channel = channel
