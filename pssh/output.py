# This file is part of parallel-ssh.
#
# Copyright (C) 2014-2018 Panos Kittenis and contributors.
#
# This library is free software; you can redistribute it and/or
# modify it under the terms of the GNU Lesser General Public
# License as published by the Free Software Foundation, version 2.1.
#
# This library is distributed in the hope that it will be useful,
# but WITHOUT ANY WARRANTY; without even the implied warranty of
# MERCHANTABILITY or FITNESS FOR A PARTICULAR PURPOSE.  See the GNU
# Lesser General Public License for more details.
#
# You should have received a copy of the GNU Lesser General Public
# License along with this library; if not, write to the Free Software
# Foundation, Inc., 51 Franklin Street, Fifth Floor, Boston, MA  02110-1301  USA


"""Output module of ParallelSSH"""

from os import linesep


class HostOutput(dict):
    """Class to hold host output"""

    __slots__ = ('host', 'cmd', 'channel', 'stdout', 'stderr', 'stdin',
                 'exception', 'client')

    def __init__(self, host, cmd, channel, stdout, stderr, stdin, client,
                 exception=None):
        """
        :param host: Host name output is for
        :type host: str
        :param cmd: Command execution object
        :type cmd: :py:class:`gevent.Greenlet`
        :param channel: SSH channel used for command execution
        :type channel: :py:class:`socket.socket` compatible object
        :param stdout: Standard output buffer
        :type stdout: generator
        :param stderr: Standard error buffer
        :type stderr: generator
        :param stdin: Standard input buffer
        :type stdin: :py:func:`file`-like object
        :param client: `SSHClient` output is coming from.
        :type client: :py:class:`pssh.clients.base_ssh_client.SSHClient`
        :param exception: Exception from host if any
        :type exception: :py:class:`Exception` or ``None``
        """
<<<<<<< HEAD
=======
        super(HostOutput, self).__init__(
            (('host', host), ('cmd', cmd), ('channel', channel),
             ('stdout', stdout), ('stderr', stderr),
             ('stdin', stdin), ('exit_code', exit_code),
             ('exception', exception)))
>>>>>>> d961c42f
        self.host = host
        self.cmd = cmd
        self.channel = channel
        self.stdout = stdout
        self.stderr = stderr
        self.stdin = stdin
        self.client = client
        self.exception = exception
        dict.__init__(self, (('host', host), ('cmd', cmd), ('channel', channel),
                             ('stdout', stdout), ('stderr', stderr),
                             ('client', client),
                             ('stdin', stdin), ('exit_code', self.exit_code),
                             ('exception', exception)))

    @property
    def exit_code(self):
        return self.client.get_exit_status(self.channel) \
            if self.client else None

    def __setattr__(self, name, value):
        object.__setattr__(self, name, value)
        dict.__setitem__(self, name, value)

    def update(self, update_dict):
        """Override of dict update function for backwards compatibility"""
        dict.update(self, update_dict)
        for key in update_dict:
            object.__setattr__(self, key, update_dict[key])

    def __repr__(self):
        return "{linesep}\thost={host}{linesep}" \
            "\texit_code={exit_code}{linesep}" \
            "\tcmd={cmd}{linesep}\tchannel={channel}{linesep}" \
            "\tstdout={stdout}{linesep}\tstderr={stderr}{linesep}" \
            "\tstdin={stdin}{linesep}" \
            "\texception={exception}{linesep}".format(
                host=self.host, cmd=self.cmd, channel=self.channel,
                stdout=self.stdout, stdin=self.stdin, stderr=self.stderr,
                exception=self.exception, linesep=linesep,
                exit_code=self.exit_code)

    def __str__(self):
        return self.__repr__()<|MERGE_RESOLUTION|>--- conflicted
+++ resolved
@@ -47,14 +47,11 @@
         :param exception: Exception from host if any
         :type exception: :py:class:`Exception` or ``None``
         """
-<<<<<<< HEAD
-=======
         super(HostOutput, self).__init__(
             (('host', host), ('cmd', cmd), ('channel', channel),
              ('stdout', stdout), ('stderr', stderr),
              ('stdin', stdin), ('exit_code', exit_code),
              ('exception', exception)))
->>>>>>> d961c42f
         self.host = host
         self.cmd = cmd
         self.channel = channel
@@ -63,11 +60,6 @@
         self.stdin = stdin
         self.client = client
         self.exception = exception
-        dict.__init__(self, (('host', host), ('cmd', cmd), ('channel', channel),
-                             ('stdout', stdout), ('stderr', stderr),
-                             ('client', client),
-                             ('stdin', stdin), ('exit_code', self.exit_code),
-                             ('exception', exception)))
 
     @property
     def exit_code(self):
