--- conflicted
+++ resolved
@@ -309,12 +309,7 @@
         :returns: list of greenlets to ``joinall`` with.
         :rtype: list(:py:mod:`gevent.greenlet.Greenlet`)
         """
-<<<<<<< HEAD
-        cmds = [self.pool.spawn(self._make_ssh_client, i, host)
-                for i, host in enumerate(self.hosts)]
-=======
-        cmds = [spawn(self._get_ssh_client, i, host) for i, host in enumerate(self.hosts)]
->>>>>>> 5cea5c10
+        cmds = [self.pool.spawn(self._get_ssh_client, i, host) for i, host in enumerate(self.hosts)]
         return cmds
 
     def _consume_output(self, stdout, stderr):
