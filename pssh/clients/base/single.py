--- conflicted
+++ resolved
@@ -445,26 +445,8 @@
         with GTimeout(seconds=self.timeout):
             channel = self.execute(_command, use_pty=use_pty)
         _timeout = read_timeout if read_timeout else timeout
-<<<<<<< HEAD
         channel = self.execute(_command, use_pty=use_pty)
         host_out = self._make_host_output(channel, encoding, _timeout)
-=======
-        _stdout_buffer = ConcurrentRWBuffer()
-        _stderr_buffer = ConcurrentRWBuffer()
-        _stdout_reader, _stderr_reader = self._make_output_readers(
-            channel, _stdout_buffer, _stderr_buffer)
-        _stdout_reader.start()
-        _stderr_reader.start()
-        _buffers = HostOutputBuffers(
-            stdout=BufferData(rw_buffer=_stdout_buffer, reader=_stdout_reader),
-            stderr=BufferData(rw_buffer=_stderr_buffer, reader=_stderr_reader))
-        stdin = channel
-        host_out = HostOutput(
-            host=self.host, channel=channel, stdin=stdin,
-            client=self, encoding=encoding, read_timeout=_timeout,
-            buffers=_buffers,
-        )
->>>>>>> f1c149fa
         return host_out
 
     def _eagain_write(self, write_func, data, timeout=None):
