--- conflicted
+++ resolved
@@ -17,11 +17,7 @@
 
 import logging
 from collections import deque
-<<<<<<< HEAD
-from gevent import sleep, Timeout as GeventTimeout
-=======
-from gevent import sleep, joinall
->>>>>>> d961c42f
+from gevent import sleep, joinall, Timeout as GeventTimeout
 from gevent.lock import RLock
 
 from ..base_pssh import BaseParallelSSHClient
@@ -285,30 +281,6 @@
           reached with commands still running.
 
         :rtype: ``None``"""
-<<<<<<< HEAD
-        for host, host_out in output.items():
-            if host not in self.host_clients or self.host_clients[host] is None:
-                continue
-            client = self.host_clients[host]
-            channel = host_out.channel
-            stdout, stderr = self.reset_output_generators(
-                host_out, client=client, channel=channel, timeout=timeout)
-            try:
-                client.wait_finished(channel, timeout=timeout)
-            except (Timeout, GeventTimeout):
-                raise Timeout(
-                    "Timeout of %s sec(s) reached on host %s with command "
-                    "still running", timeout, host)
-            if timeout:
-                # Must consume buffers prior to EOF check
-                self._consume_output(stdout, stderr)
-                if not channel.eof():
-                    raise Timeout(
-                        "Timeout of %s sec(s) reached on host %s with command "
-                        "still running", timeout, host)
-            elif consume_output:
-                self._consume_output(stdout, stderr)
-=======
         cmds = []
         if isinstance(output, list):
             for host_i, host_out in enumerate(output):
@@ -353,7 +325,6 @@
                     "still running", timeout, host)
         elif consume_output:
             self._consume_output(stdout, stderr)
->>>>>>> d961c42f
 
     def reset_output_generators(self, host_out, timeout=None,
                                 client=None, channel=None,
@@ -702,9 +673,6 @@
         except IndexError:
             raise HostArgumentException(
                 "Number of per-host copy arguments provided does not match "
-<<<<<<< HEAD
-                "number of hosts")
-=======
                 "number of hosts")
 
     def _handle_greenlet_exc(self, func, host, *args, **kwargs):
@@ -712,5 +680,4 @@
             return func(*args, **kwargs)
         except Exception as ex:
             ex.host = host
-            raise ex
->>>>>>> d961c42f
+            raise ex