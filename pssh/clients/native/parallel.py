--- conflicted
+++ resolved
@@ -241,113 +241,8 @@
             encoding=encoding, use_pty=use_pty, timeout=timeout,
             greenlet_timeout=greenlet_timeout, return_list=return_list)
 
-<<<<<<< HEAD
-    def _run_command(self, host, command, sudo=False, user=None,
-                     shell=None, use_pty=False,
-                     encoding='utf-8', timeout=None):
-        """Make SSHClient if needed, run command on host"""
-        try:
-            self._make_ssh_client(host)
-            return self.host_clients[host].run_command(
-                command, sudo=sudo, user=user, shell=shell,
-                use_pty=use_pty, encoding=encoding, timeout=timeout)
-        except Exception as ex:
-            ex.host = host
-            logger.error("Failed to run on host %s - %s", host, ex)
-            raise ex
-
-    def join(self, output, consume_output=False, timeout=None,
-             encoding='utf-8'):
-        """Wait until all remote commands in output have finished
-        and retrieve exit codes. Does *not* block other commands from
-        running in parallel.
-
-        :param output: Output of commands to join on
-        :type output: dict as returned by
-          :py:func:`pssh.pssh_client.ParallelSSHClient.get_output`
-        :param consume_output: Whether or not join should consume output
-          buffers. Output buffers will be empty after ``join`` if set
-          to ``True``. Must be set to ``True`` to allow host logger to log
-          output on call to ``join`` when host logger has been enabled.
-        :type consume_output: bool
-        :param timeout: Timeout in seconds if remote command is not yet
-          finished. Note that use of timeout forces ``consume_output=True``
-          otherwise the channel output pending to be consumed always results
-          in the channel not being finished.
-        :type timeout: int
-
-        :raises: :py:class:`pssh.exceptions.Timeout` on timeout requested and
-          reached with commands still running.
-
-        :rtype: ``None``"""
-        for host, host_out in output.items():
-            if host not in self.host_clients or self.host_clients[host] is None:
-                continue
-            client = self.host_clients[host]
-            channel = host_out.channel
-            stdout, stderr = self.reset_output_generators(
-                host_out, client=client, channel=channel,
-                timeout=timeout, encoding=encoding)
-            try:
-                client.wait_finished(channel, timeout=timeout)
-            except Timeout:
-                raise Timeout(
-                    "Timeout of %s sec(s) reached on host %s with command "
-                    "still running", timeout, host)
-            if timeout:
-                # Must consume buffers prior to EOF check
-                self._consume_output(stdout, stderr)
-                if not channel.eof():
-                    raise Timeout(
-                        "Timeout of %s sec(s) reached on host %s with command "
-                        "still running", timeout, host)
-            elif consume_output:
-                self._consume_output(stdout, stderr)
-        self.get_exit_codes(output)
-
-    def reset_output_generators(self, host_out, timeout=None,
-                                client=None, channel=None,
-                                encoding='utf-8'):
-        """Reset output generators for host output.
-
-        :param host_out: Host output
-        :type host_out: :py:class:`pssh.output.HostOutput`
-        :param client: (Optional) SSH client
-        :type client: :py:class:`pssh.ssh2_client.SSHClient`
-        :param channel: (Optional) SSH channel
-        :type channel: :py:class:`ssh2.channel.Channel`
-        :param timeout: (Optional) Timeout setting
-        :type timeout: int
-        :param encoding: (Optional) Encoding to use for output. Must be valid
-          `Python codec <https://docs.python.org/library/codecs.html>`_
-        :type encoding: str
-
-        :rtype: tuple(stdout, stderr)
-        """
-        channel = host_out.channel if channel is None else channel
-        client = self.host_clients[host_out.host] if client is None else client
-        stdout = client.read_output_buffer(
-            client.read_output(channel, timeout=timeout), encoding=encoding)
-        stderr = client.read_output_buffer(
-            client.read_stderr(channel, timeout=timeout),
-            prefix='\t[err]', encoding=encoding)
-        host_out.stdout = stdout
-        host_out.stderr = stderr
-        return stdout, stderr
-
-    def _consume_output(self, stdout, stderr):
-        for line in stdout:
-            pass
-        for line in stderr:
-            pass
-
-    def _get_exit_code(self, channel):
-        """Get exit code from channel if ready"""
-        if channel is None:
-=======
     def __del__(self):
         if not hasattr(self, '_host_clients'):
->>>>>>> c1ca6713
             return
         logger.debug("Disconnecting clients")
         for s_client in self._host_clients.values():
