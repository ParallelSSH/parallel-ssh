--- conflicted
+++ resolved
@@ -116,21 +116,6 @@
             self.session = None
         self.sock = None
 
-<<<<<<< HEAD
-=======
-    def __del__(self):
-        try:
-            self.disconnect()
-        except Exception:
-            pass
-
-    def __enter__(self):
-        return self
-
-    def __exit__(self, *args):
-        self.disconnect()
-
->>>>>>> 4f23edca
     def spawn_send_keepalive(self):
         """Spawns a new greenlet that sends keep alive messages every
         self.keepalive_seconds"""
