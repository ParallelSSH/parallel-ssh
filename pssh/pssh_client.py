--- conflicted
+++ resolved
@@ -499,7 +499,6 @@
     def _copy_file(self, host, local_file, remote_file, recurse=False):
         """Make sftp client, copy file"""
         if not self.host_clients[host]:
-<<<<<<< HEAD
             self.host_clients[host] = SSHClient(host, user=self.user,
                                                 password=self.password,
                                                 port=self.port, pkey=self.pkey,
@@ -535,12 +534,4 @@
                                                 password=self.password,
                                                 port=self.port, pkey=self.pkey,
                                                 forward_ssh_agent=self.forward_ssh_agent)
-        return self.host_clients[host].copy_file_to_local(remote_file, '_'.join([local_file, host]))
-=======
-            self.host_clients[host] = SSHClient(
-                host, user=self.user, password=self.password,
-                port=self.port, pkey=self.pkey,
-                forward_ssh_agent=self.forward_ssh_agent)
-        return self.host_clients[host].copy_file(local_file, remote_file,
-                                                 recurse=recurse)
->>>>>>> b69ab6ec
+        return self.host_clients[host].copy_file_to_local(remote_file, '_'.join([local_file, host]))